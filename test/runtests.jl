--- conflicted
+++ resolved
@@ -31,14 +31,11 @@
     @testset "round integer bounds" begin
         include("mip/round_integer_bounds.jl")
     end
-<<<<<<< HEAD
+    @testset "coefficient strengthening" begin
+        include("mip/coefficient_strengthening.jl")
+    end
 end
 
 @testset "MOI" begin
     include("moi.jl")
-=======
-    @testset "coefficient strengthening" begin
-        include("mip/coefficient_strengthening.jl")
-    end
->>>>>>> e29763fe
 end